--- conflicted
+++ resolved
@@ -23,6 +23,7 @@
 from .glean import GLEANStyleGANv2
 from .global_local import (GLDecoder, GLDilationNeck, GLEncoder,
                            GLEncoderDecoder)
+from .guided_diffusion import AblatedDiffusionModel
 from .iconvsr import IconVSRNet
 from .indexnet import (DepthwiseIndexBlock, HolisticIndexBlock,
                        IndexedUpsample, IndexNet, IndexNetDecoder,
@@ -48,7 +49,6 @@
 from .tof import TOFlowVFINet, TOFlowVSRNet, ToFResBlock
 from .ttsr import LTE, TTSR, SearchTransformer, TTSRDiscriminator, TTSRNet
 from .wgan_gp import WGANGP
-from .guided_diffusion import AblatedDiffusionModel
 
 # from .biggan import SNConvModule, SNE
 
@@ -73,9 +73,5 @@
     'LIIF', 'MLPRefiner', 'PlainRefiner', 'PlainDecoder', 'FBAResnetDilated',
     'FBADecoder', 'WGANGP', 'CycleGAN', 'SAGAN', 'LSGAN', 'GGAN', 'Pix2Pix',
     'StyleGAN1', 'StyleGAN2', 'StyleGAN3', 'BigGAN', 'DCGAN',
-<<<<<<< HEAD
-    'ProgressiveGrowingGAN', 'AblatedDiffusionModel'
-=======
-    'ProgressiveGrowingGAN', 'SinGAN'
->>>>>>> 92246c2c
+    'ProgressiveGrowingGAN', 'SinGAN', 'AblatedDiffusionModel'
 ]